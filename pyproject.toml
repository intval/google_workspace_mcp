--- conflicted
+++ resolved
@@ -16,11 +16,7 @@
  "google-auth-httplib2>=0.2.0",
  "google-auth-oauthlib>=1.2.2",
  "httpx>=0.28.1",
-<<<<<<< HEAD
- "jwt>=1.3.1",
-=======
  "pyjwt>=2.10.1",
->>>>>>> 90267e26
  "tomlkit",
 ]
 classifiers = [
